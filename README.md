--- conflicted
+++ resolved
@@ -35,14 +35,10 @@
 
 1. Run `Vega: Examples 📈` command to view the list of built-in Vega specification examples
 
-2. Run `Vega: Lite Examples 📈` command to view all the Vega Lite 🗺️'s & 📈's created by the Vega dev community 🤗
+2. Run `Vega: Lite Examples 📈` command to view all the Vega-Lite 🗺️'s & 📈's created by the Vega dev community 🤗
 
 3. Run `Vega: Visual Vocabulary ⿻` command to view quick list of [Visual Vocabulary Vega](https://github.com/gramener/visual-vocabulary-vega/) examples
 
-<<<<<<< HEAD
-=======
-Run `Vega: Lite Examples 📈` command to view all the Vega-Lite 🗺️'s & 📈's created by the Vega dev community 🤗
->>>>>>> 61ae6f73
 ...
 
 The best part of Vega Viewer is you can use it disconnected unlike other online #dataViz #devTools to prototype your 🗺️'️s & 📈's on a go, on a ✈️, on a 🚄, on a 🚤, in a 📦 with a 🐐, and no #d3 #py || #rstats required!
